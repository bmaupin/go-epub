package epub

import (
	"archive/zip"
	"fmt"
	"io"
	"io/fs"
	"log"
	"os"
	"path/filepath"

	"github.com/gofrs/uuid/v5"
)

// UnableToCreateEpubError is thrown by Write if it cannot create the destination EPUB file
type UnableToCreateEpubError struct {
	Path string // The path that was given to Write to create the EPUB
	Err  error  // The underlying error that was thrown
}

func (e *UnableToCreateEpubError) Error() string {
	return fmt.Sprintf("Error creating EPUB at %q: %+v", e.Path, e.Err)
}

const (
	containerFilename     = "container.xml"
	containerFileTemplate = `<?xml version="1.0" encoding="UTF-8"?>
<container version="1.0" xmlns="urn:oasis:names:tc:opendocument:xmlns:container">
  <rootfiles>
    <rootfile full-path="%s/%s" media-type="application/oebps-package+xml" />
  </rootfiles>
</container>
`
	// This seems to be the standard based on the latest EPUB spec:
	// http://www.idpf.org/epub/31/spec/epub-ocf.html
	contentFolderName    = "EPUB"
	coverImageProperties = "cover-image"
	// Permissions for any new directories we create
	dirPermissions = 0755
	// Permissions for any new files we create
	filePermissions   = 0644
	mediaTypeCSS      = "text/css"
	mediaTypeEpub     = "application/epub+zip"
	mediaTypeJpeg     = "image/jpeg"
	mediaTypeNcx      = "application/x-dtbncx+xml"
	mediaTypeXhtml    = "application/xhtml+xml"
	metaInfFolderName = "META-INF"
	mimetypeFilename  = "mimetype"
	pkgFilename       = "package.opf"
	tempDirPrefix     = "go-epub"
	xhtmlFolderName   = "xhtml"
)

// WriteTo the dest io.Writer. The return value is the number of bytes written. Any error encountered during the write is also returned.
func (e *Epub) WriteTo(dst io.Writer) (int64, error) {
	e.Lock()
	defer e.Unlock()
	tempDir := uuid.Must(uuid.NewV4()).String()

	err := filesystem.Mkdir(tempDir, dirPermissions)
	if err != nil {
		return 0, fmt.Errorf("Error creating temp directory: %w", err)

	}
	defer func() {
		if err := filesystem.RemoveAll(tempDir); err != nil {
			log.Print("Error removing temp directory: %w", err)
		}
	}()
	err = writeMimetype(tempDir)
	if err != nil {
		return 0, err
	}
	createEpubFolders(tempDir)

	// Must be called after:
	// createEpubFolders()
	err = writeContainerFile(tempDir)
	if err != nil {
		return 0, err
	}

	// Must be called after:
	// createEpubFolders()
	err = e.writeCSSFiles(tempDir)
	if err != nil {
		return 0, err
	}

	// Must be called after:
	// createEpubFolders()
	err = e.writeFonts(tempDir)
	if err != nil {
		return 0, err
	}

	// Must be called after:
	// createEpubFolders()
	err = e.writeImages(tempDir)
	if err != nil {
		return 0, err
	}

	// Must be called after:
	// createEpubFolders()
	err = e.writeVideos(tempDir)
	if err != nil {
		return 0, err
	}

	// Must be called after:
	// createEpubFolders()
	err = e.writeAudios(tempDir)
	if err != nil {
		return 0, err
	}

	// Must be called after:
	// createEpubFolders()
	e.writeSections(tempDir)

	// Must be called after:
	// createEpubFolders()
	// writeSections()
	e.writeToc(tempDir)

	// Must be called after:
	// createEpubFolders()
	// writeCSSFiles()
	// writeImages()
	// writeVideos()
	// writeAudios()
	// writeSections()
	// writeToc()
	e.writePackageFile(tempDir)
	// Must be called last
	return e.writeEpub(tempDir, dst)
}

// Write writes the EPUB file. The destination path must be the full path to
// the resulting file, including filename and extension.
// The result is always writen to the local filesystem even if the underlying storage is in memory.
func (e *Epub) Write(destFilePath string) error {

	f, err := os.Create(destFilePath)
	if err != nil {
		return &UnableToCreateEpubError{
			Path: destFilePath,
			Err:  err,
		}
	}
	defer f.Close()
	_, err = e.WriteTo(f)
	return err
}

// Create the EPUB folder structure in a temp directory
func createEpubFolders(rootEpubDir string) error {
	if err := filesystem.Mkdir(
		filepath.Join(
			rootEpubDir,
			contentFolderName,
		),
		dirPermissions); err != nil {
		// No reason this should happen if tempDir creation was successful
		return fmt.Errorf("Error creating EPUB subdirectory: %w", err)
	}

	if err := filesystem.Mkdir(
		filepath.Join(
			rootEpubDir,
			contentFolderName,
			xhtmlFolderName,
		),
		dirPermissions); err != nil {
		return fmt.Errorf("Error creating xhtml subdirectory: %w", err)
	}

	if err := filesystem.Mkdir(
		filepath.Join(
			rootEpubDir,
			metaInfFolderName,
		),
		dirPermissions); err != nil {
		return fmt.Errorf("Error creating META-INF subdirectory: %w", err)
	}
	return nil
}

// Write the contatiner file (container.xml), which mostly just points to the
// package file (package.opf)
//
// Spec: http://www.idpf.org/epub/301/spec/epub-ocf.html#sec-container-metainf-container.xml
func writeContainerFile(rootEpubDir string) error {
	containerFilePath := filepath.Join(rootEpubDir, metaInfFolderName, containerFilename)
	if err := filesystem.WriteFile(
		containerFilePath,
		[]byte(
			fmt.Sprintf(
				containerFileTemplate,
				contentFolderName,
				pkgFilename,
			),
		),
		filePermissions,
	); err != nil {
		return fmt.Errorf("Error writing container file: %w", err)
	}
	return nil
}

// Write the CSS files to the temporary directory and add them to the package
// file
func (e *Epub) writeCSSFiles(rootEpubDir string) error {
	err := e.writeMedia(rootEpubDir, e.css, CSSFolderName)
	if err != nil {
		return err
	}

	// Clean up the cover temp file if one was created
	os.Remove(e.cover.cssTempFile)

	return nil
}

// writeCounter counts the number of bytes written to it.
type writeCounter struct {
	Total int64 // Total # of bytes written
}

// Write implements the io.Writer interface.
// Always completes and never returns an error.
func (wc *writeCounter) Write(p []byte) (int, error) {
	n := len(p)
	wc.Total += int64(n)
	return n, nil
}

// Write the EPUB file itself by zipping up everything from a temp directory
// The return value is the number of bytes written. Any error encountered during the write is also returned.
func (e *Epub) writeEpub(rootEpubDir string, dst io.Writer) (int64, error) {
	counter := &writeCounter{}
	teeWriter := io.MultiWriter(counter, dst)

	z := zip.NewWriter(teeWriter)

	skipMimetypeFile := false

	// addFileToZip adds the file present at path to the zip archive. The path is relative to the rootEpubDir
	addFileToZip := func(path string, d fs.DirEntry, err error) error {
		if err != nil {
			return err
		}

		// Get the path of the file relative to the folder we're zipping
		relativePath, err := filepath.Rel(rootEpubDir, path)
		if err != nil {
			// tempDir and path are both internal, so we shouldn't get here
			return err
		}
		relativePath = filepath.ToSlash(relativePath)

		// Only include regular files, not directories
		info, err := d.Info()
		if err != nil {
			return err
		}
		if !info.Mode().IsRegular() {
			return nil
		}

		var w io.Writer
		if filepath.FromSlash(path) == filepath.Join(rootEpubDir, mimetypeFilename) {
			// Skip the mimetype file if it's already been written
			if skipMimetypeFile == true {
				return nil
			}
			// The mimetype file must be uncompressed according to the EPUB spec
			w, err = z.CreateHeader(&zip.FileHeader{
				Name:   relativePath,
				Method: zip.Store,
			})
		} else {
			w, err = z.Create(relativePath)
		}
		if err != nil {
			return fmt.Errorf("error creating zip writer: %w", err)
		}

		r, err := filesystem.Open(path)
		if err != nil {
			return fmt.Errorf("error opening file %v being added to EPUB: %w", path, err)
		}
		defer func() {
			if err := r.Close(); err != nil {
				log.Println(err)
			}
		}()

		_, err = io.Copy(w, r)
		if err != nil {
			return fmt.Errorf("error copying contents of file being added EPUB: %w", err)
		}
		return nil
	}

	// Add the mimetype file first
	mimetypeFilePath := filepath.Join(rootEpubDir, mimetypeFilename)
	mimetypeInfo, err := fs.Stat(filesystem, mimetypeFilePath)
	if err != nil {
		if err := z.Close(); err != nil {
			log.Println(err)
		}
		return counter.Total, fmt.Errorf("unable to get FileInfo for mimetype file: %w", err)
	}
	err = addFileToZip(mimetypeFilePath, fileInfoToDirEntry(mimetypeInfo), nil)
	if err != nil {
		if err := z.Close(); err != nil {
			log.Println(err)
		}
		return counter.Total, fmt.Errorf("unable to add mimetype file to EPUB: %w", err)
	}

	skipMimetypeFile = true

	err = fs.WalkDir(filesystem, rootEpubDir, addFileToZip)
	if err != nil {
		if err := z.Close(); err != nil {
			log.Println(err)
		}
		return counter.Total, fmt.Errorf("unable to add file to EPUB: %w", err)
	}

	err = z.Close()
	return counter.Total, err
}

// Get fonts from their source and save them in the temporary directory
func (e *Epub) writeFonts(rootEpubDir string) error {
	return e.writeMedia(rootEpubDir, e.fonts, FontFolderName)
}

// Get images from their source and save them in the temporary directory
func (e *Epub) writeImages(rootEpubDir string) error {
	return e.writeMedia(rootEpubDir, e.images, ImageFolderName)
}

// Get videos from their source and save them in the temporary directory
func (e *Epub) writeVideos(rootEpubDir string) error {
	return e.writeMedia(rootEpubDir, e.videos, VideoFolderName)
}

// Get audios from their source and save them in the temporary directory
func (e *Epub) writeAudios(rootEpubDir string) error {
	return e.writeMedia(rootEpubDir, e.audios, AudioFolderName)
}

// Get media from their source and save them in the temporary directory
func (e *Epub) writeMedia(rootEpubDir string, mediaMap map[string]string, mediaFolderName string) error {
	if len(mediaMap) > 0 {
		mediaFolderPath := filepath.Join(rootEpubDir, contentFolderName, mediaFolderName)
		if err := filesystem.Mkdir(mediaFolderPath, dirPermissions); err != nil {
			return fmt.Errorf("unable to create directory: %s", err)
		}

		for mediaFilename, mediaSource := range mediaMap {
			mediaType, err := grabber{(e.Client)}.fetchMedia(mediaSource, mediaFolderPath, mediaFilename)
			if err != nil {
				return err
			}
			// The cover image has a special value for the properties attribute
			mediaProperties := ""
			if mediaFilename == e.cover.imageFilename {
				mediaProperties = coverImageProperties
			}

			// Add the file to the OPF manifest
			xmlId, err := fixXMLId(mediaFilename)
			if err != nil {
				return fmt.Errorf("error creating xml id: %w", err)
			}
			e.pkg.addToManifest(xmlId, filepath.Join(mediaFolderName, mediaFilename), mediaType, mediaProperties)
		}
	}
	return nil
}

// fixXMLId takes a string and returns an XML id compatible string.
// https://www.w3.org/TR/REC-xml-names/#NT-NCName
// This means it must not contain a colon (:) or whitespace and it must not
// start with a digit, punctuation or diacritics
func fixXMLId(id string) (string, error) {
	if len(id) == 0 {
		return "", fmt.Errorf("no id given")
	}
<<<<<<< HEAD
	namespace := uuid.NewV5(uuid.NamespaceURL, "github.com/go-shiori/go-epub")
	fileIdentifier := fmt.Sprintf("id%s", uuid.NewV5(namespace, id))
	return fileIdentifier
=======
	fixedId := []rune{}
	for i := 0; len(id) > 0; i++ {
		r, size := utf8.DecodeRuneInString(id)
		if i == 0 {
			// The new id should be prefixed with 'id' if an invalid
			// starting character is found
			// this is not 100% accurate, but a better check than no check
			if unicode.IsNumber(r) || unicode.IsPunct(r) || unicode.IsSymbol(r) {
				fixedId = append(fixedId, []rune("id")...)
			}
		}
		if !unicode.IsSpace(r) && r != ':' {
			fixedId = append(fixedId, r)
		}
		id = id[size:]
	}
	return string(fixedId), nil
>>>>>>> dc410327
}

// Write the mimetype file
//
// Spec: http://www.idpf.org/epub/301/spec/epub-ocf.html#sec-zip-container-mime
func writeMimetype(rootEpubDir string) error {
	mimetypeFilePath := filepath.Join(rootEpubDir, mimetypeFilename)

	if err := filesystem.WriteFile(mimetypeFilePath, []byte(mediaTypeEpub), filePermissions); err != nil {
		return fmt.Errorf("Error writing mimetype file: %w", err)
	}
	return nil
}

func (e *Epub) writePackageFile(rootEpubDir string) {
	e.pkg.write(rootEpubDir)
}

// Write the section files to the temporary directory and add the sections to
// the TOC and package files
func (e *Epub) writeSections(rootEpubDir string) {
	var index int

	if len(e.sections) > 0 {
		// If a cover was set, add it to the package spine first so it shows up
		// first in the reading order
		if e.cover.xhtmlFilename != "" {
			e.pkg.addToSpine(e.cover.xhtmlFilename)
		}

		for _, section := range e.sections {
			// Set the title of the cover page XHTML to the title of the EPUB
			if section.filename == e.cover.xhtmlFilename {
				section.xhtml.setTitle(e.Title())
			}

			sectionFilePath := filepath.Join(rootEpubDir, contentFolderName, xhtmlFolderName, section.filename)
			section.xhtml.write(sectionFilePath)
			relativePath := filepath.Join(xhtmlFolderName, section.filename)

			// The cover page should have already been added to the spine first
			if section.filename != e.cover.xhtmlFilename {
				e.pkg.addToSpine(section.filename)
			}
			e.pkg.addToManifest(section.filename, relativePath, mediaTypeXhtml, "")

			// Don't add pages without titles or the cover to the TOC
			if section.xhtml.Title() != "" && section.filename != e.cover.xhtmlFilename {
				e.toc.addSection(index, section.xhtml.Title(), relativePath)

				// Add subsections
				if section.children != nil {
					for _, child := range *section.children {
						index += 1
						relativeSubPath := filepath.Join(xhtmlFolderName, child.filename)
						e.toc.addSubSection(relativePath, index, child.xhtml.Title(), relativeSubPath)

						subSectionFilePath := filepath.Join(rootEpubDir, contentFolderName, xhtmlFolderName, child.filename)
						child.xhtml.write(subSectionFilePath)

						// Add subsection to spine
						e.pkg.addToSpine(child.filename)
						e.pkg.addToManifest(child.filename, relativeSubPath, mediaTypeXhtml, "")
					}
				}
			}

			index += 1
		}
	}
}

// Write the TOC file to the temporary directory and add the TOC entries to the
// package file
func (e *Epub) writeToc(rootEpubDir string) {
	e.pkg.addToManifest(tocNavItemID, tocNavFilename, mediaTypeXhtml, tocNavItemProperties)
	e.pkg.addToManifest(tocNcxItemID, tocNcxFilename, mediaTypeNcx, "")

	e.toc.write(rootEpubDir)
}<|MERGE_RESOLUTION|>--- conflicted
+++ resolved
@@ -393,29 +393,9 @@
 	if len(id) == 0 {
 		return "", fmt.Errorf("no id given")
 	}
-<<<<<<< HEAD
 	namespace := uuid.NewV5(uuid.NamespaceURL, "github.com/go-shiori/go-epub")
 	fileIdentifier := fmt.Sprintf("id%s", uuid.NewV5(namespace, id))
-	return fileIdentifier
-=======
-	fixedId := []rune{}
-	for i := 0; len(id) > 0; i++ {
-		r, size := utf8.DecodeRuneInString(id)
-		if i == 0 {
-			// The new id should be prefixed with 'id' if an invalid
-			// starting character is found
-			// this is not 100% accurate, but a better check than no check
-			if unicode.IsNumber(r) || unicode.IsPunct(r) || unicode.IsSymbol(r) {
-				fixedId = append(fixedId, []rune("id")...)
-			}
-		}
-		if !unicode.IsSpace(r) && r != ':' {
-			fixedId = append(fixedId, r)
-		}
-		id = id[size:]
-	}
-	return string(fixedId), nil
->>>>>>> dc410327
+	return fileIdentifier, nil
 }
 
 // Write the mimetype file
