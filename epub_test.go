--- conflicted
+++ resolved
@@ -98,15 +98,9 @@
   <head>
     <title dir="auto">%s</title>
   </head>
-<<<<<<< HEAD
   <body dir="auto">
     %s
   </body>
-=======
-  <body>
-%s
-</body>
->>>>>>> c8df5da0
 </html>`
 	testSectionFilename = "section0001.xhtml"
 	testSectionTitle    = "Section 1"
